from distutils.version import LooseVersion

# The short X.Y version.
<<<<<<< HEAD
version = "0.60.1 dev"
=======
version = "0.60.1"
>>>>>>> a2327127

# The full version, including alpha/beta/rc tags.
release = LooseVersion(version)<|MERGE_RESOLUTION|>--- conflicted
+++ resolved
@@ -1,11 +1,7 @@
 from distutils.version import LooseVersion
 
 # The short X.Y version.
-<<<<<<< HEAD
-version = "0.60.1 dev"
-=======
-version = "0.60.1"
->>>>>>> a2327127
+version = "0.60.2 dev"
 
 # The full version, including alpha/beta/rc tags.
 release = LooseVersion(version)